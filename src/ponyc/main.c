--- conflicted
+++ resolved
@@ -38,13 +38,11 @@
   OPT_TRACE,
   OPT_WIDTH,
   OPT_IMMERR,
-<<<<<<< HEAD
+  OPT_VERIFY,
+
   OPT_BNF,
   OPT_ANTLR,
   OPT_ANTLRRAW
-=======
-  OPT_VERIFY
->>>>>>> 5445ca07
 };
 
 static opt_arg_t args[] =
@@ -69,14 +67,12 @@
   {"trace", 't', OPT_ARG_NONE, OPT_TRACE},
   {"width", 'w', OPT_ARG_REQUIRED, OPT_WIDTH},
   {"immerr", '\0', OPT_ARG_NONE, OPT_IMMERR},
-<<<<<<< HEAD
+  {"verify", '\0', OPT_ARG_NONE, OPT_VERIFY},
+
   {"bnf", '\0', OPT_ARG_NONE, OPT_BNF},
   {"antlr", '\0', OPT_ARG_NONE, OPT_ANTLR},
   {"antlrraw", '\0', OPT_ARG_NONE, OPT_ANTLRRAW},
-=======
-  {"verify", '\0', OPT_ARG_NONE, OPT_VERIFY},
-
->>>>>>> 5445ca07
+
   OPT_ARGS_FINISH
 };
 
@@ -131,12 +127,9 @@
     "  --width, -w     Width to target when printing the AST.\n"
     "    =columns      Defaults to the terminal width.\n"
     "  --immerr        Report errors immediately rather than deferring.\n"
-<<<<<<< HEAD
+    "  --verify        Verify LLVM IR.\n"
     "  --bnf           Print out the Pony grammar as human readable BNF.\n"
     "  --antlr         Print out the Pony grammar as an ANTLR file.\n"
-=======
-    "  --verify        Verify LLVM IR.\n"
->>>>>>> 5445ca07
     "\n"
     );
 }
