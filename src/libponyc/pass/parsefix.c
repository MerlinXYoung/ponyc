--- conflicted
+++ resolved
@@ -1,609 +1,609 @@
-#include "parsefix.h"
-#include "../ast/token.h"
-#include "../pkg/package.h"
-#include "../type/assemble.h"
-#include "../ds/stringtab.h"
-#include <assert.h>
-
-
-#define DEF_CLASS 0
-#define DEF_ACTOR 1
-#define DEF_PRIMITIVE 2
-#define DEF_TRAIT 3
-#define DEF_STRUCT 4
-#define DEF_ENTITY_COUNT 5
-
-#define DEF_FUN 0
-#define DEF_BE 5
-#define DEF_NEW 10
-#define DEF_METHOD_COUNT 15
-
-
-typedef enum tribool_t
-{
-  tb_no,
-  tb_opt,
-  tb_yes
-} tribool_t;
-
-typedef struct entity_def_t
-{
-  const char* desc;
-  bool main_allowed;
-  bool field_allowed;
-  tribool_t cap;
-  bool field;
-} entity_def_t;
-
-// Index by DEF_<ENTITY>
-static const entity_def_t _entity_def[DEF_ENTITY_COUNT] =
-{ //                   Main   field  cap
-  { "class",           false, true,  tb_opt },
-  { "actor",           true,  true,  tb_no  },
-  { "data type",       false, false, tb_no  },
-  { "trait",           false, false, tb_opt },
-  { "structural type", false, false, tb_opt }
-};
-
-
-typedef struct method_def_t
-{
-  const char* desc;
-  bool allowed;
-  tribool_t cap;
-  tribool_t name;
-  tribool_t return_type;
-  tribool_t error;
-  tribool_t body;
-} method_def_t;
-
-// Index by DEF_<ENTITY> + DEF_<METHOD>
-static const method_def_t _method_def[DEF_METHOD_COUNT] =
-{ //                         allowed cap     name    return  error   body
-  { "class function",         true,  tb_yes, tb_opt, tb_opt, tb_opt, tb_yes },
-  { "actor function",         true,  tb_yes, tb_opt, tb_opt, tb_opt, tb_yes },
-  { "data type function",     true,  tb_yes, tb_opt, tb_opt, tb_opt, tb_yes },
-  { "trait function",         true,  tb_yes, tb_opt, tb_opt, tb_opt, tb_opt },
-  { "structural function",    true,  tb_yes, tb_opt, tb_opt, tb_opt, tb_no  },
-  { "class behaviour",        false },
-  { "actor behaviour",        true,  tb_no,  tb_yes, tb_no,  tb_no,  tb_yes },
-  { "data type behaviour",    false },
-  { "trait behaviour",        true,  tb_no,  tb_yes, tb_no,  tb_no,  tb_opt },
-  { "structural behaviour",   true,  tb_no,  tb_opt, tb_no,  tb_no,  tb_no  },
-  { "class constructor",      true,  tb_no,  tb_opt, tb_no,  tb_opt, tb_opt },
-  { "actor constructor",      true,  tb_no,  tb_opt, tb_no,  tb_no,  tb_opt },
-  { "data type constructor",  false },
-  { "trait constructor",      false },
-  { "structural constructor", false }
-};
-
-
-/*
-static bool typecheck_main(ast_t* ast)
-{
-  // TODO: check create exists, takes no type params and has correct sig (Env->None)
-  const char* m = stringtab("Main");
-  AST_GET_CHILDREN(ast, id, typeparams);
-
-  if(ast_name(id) != m)
-    return true;
-
-  if(ast_id(ast) != TK_ACTOR) // Now checked elsewhere
-  {
-    ast_error(ast, "Main must be an actor");
-    return false;
-  }
-
-  if(ast_id(typeparams) != TK_NONE) // Not currently checked
-  {
-    ast_error(ast, "Main cannot have type parameters");
-    return false;
-  }
-
-  return true;
-}
-*/
-
-
-static bool check_traits(ast_t* traits)
-{
-  assert(traits != NULL);
-  ast_t* trait = ast_child(traits);
-
-  while(trait != NULL)
-  {
-    if(ast_id(trait) != TK_NOMINAL)
-    {
-      ast_error(trait, "traits must be nominal types");
-      return false;
-    }
-
-    AST_GET_CHILDREN(trait, ignore0, ignore1, ignore2, cap, ephemeral);
-
-    if(ast_id(cap) != TK_NONE)
-    {
-      ast_error(cap, "can't specify a capability on a trait");
-      return false;
-    }
-
-    if(ast_id(ephemeral) != TK_NONE)
-    {
-      ast_error(ephemeral, "a trait can't be ephemeral");
-      return false;
-    }
-
-    trait = ast_sibling(trait);
-  }
-
-  return true;
-}
-
-
-// Check one specific part of a method or entity
-static bool check_tribool(tribool_t allowed, ast_t* actual,
-  const char* context, const char* part_desc)
-{
-  assert(actual != NULL);
-  assert(context != NULL);
-  assert(part_desc != NULL);
-
-  if(allowed == tb_no && ast_id(actual) != TK_NONE)
-  {
-    ast_error(actual, "%s cannot specify %s", context, part_desc);
-    return false;
-  }
-
-  if(allowed == tb_yes && ast_id(actual) == TK_NONE)
-  {
-    ast_error(actual, "%s must specify %s", context, part_desc);
-    return false;
-  }
-
-  return true;
-}
-
-
-// Check whether the given method has any illegal parts
-static bool check_method(ast_t* ast, int method_def_index)
-{
-  assert(ast != NULL);
-  assert(method_def_index >= 0 && method_def_index < DEF_METHOD_COUNT);
-
-  const method_def_t* def = &_method_def[method_def_index];
-
-  if(!def->allowed)
-  {
-    ast_error(ast, "%ss are not allowed", def->desc);
-    return false;
-  }
-
-  AST_GET_CHILDREN(ast, cap, id, ignore0, ignore1, return_type, error, body);
-
-  if(!check_tribool(def->cap, cap, def->desc, "receiver capability"))
-    return false;
-
-  if(ast_id(cap) == TK_ISO || ast_id(cap) == TK_TRN)
-  {
-    ast_error(cap, "receiver capability must not be iso or trn");
-    return false;
-  }
-
-  if(!check_tribool(def->name, id, def->desc, "name"))
-    return false;
-
-  if(!check_tribool(def->return_type, return_type, def->desc, "return type"))
-    return false;
-
-  if(!check_tribool(def->error, error, def->desc, "?"))
-    return false;
-
-  if(!check_tribool(def->body, body, def->desc, "body"))
-    return false;
-
-  return true;
-}
-
-
-// Check whether the given entity members are legal in their entity
-static bool check_members(ast_t* members, int entity_def_index)
-{
-  assert(members != NULL);
-  assert(entity_def_index >= 0 && entity_def_index < DEF_ENTITY_COUNT);
-
-  const entity_def_t* def = &_entity_def[entity_def_index];
-  ast_t* member = ast_child(members);
-
-  while(member != NULL)
-  {
-    switch(ast_id(member))
-    {
-      case TK_FLET:
-      case TK_FVAR:
-        if(!def->field_allowed)
-        {
-          ast_error(member, "Can't have fields in %s", def->desc);
-          return false;
-        }
-        break;
-
-      case TK_NEW:
-        if(!check_method(member, entity_def_index + DEF_NEW))
-          return false;
-        break;
-
-      case TK_BE:
-        if(!check_method(member, entity_def_index + DEF_BE))
-          return false;
-        break;
-
-      case TK_FUN:
-        if(!check_method(member, entity_def_index + DEF_FUN))
-          return false;
-        break;
-
-      default:
-        assert(0);
-        return false;
-    }
-
-    member = ast_sibling(member);
-  }
-
-  return true;
-}
-
-
-// Check whether the given entity has illegal parts
-static ast_result_t parse_fix_entity(ast_t* ast, int entity_def_index)
-{
-  assert(ast != NULL);
-  assert(entity_def_index >= 0 && entity_def_index < DEF_ENTITY_COUNT);
-
-  const entity_def_t* def = &_entity_def[entity_def_index];
-  AST_GET_CHILDREN(ast, id, typeparams, defcap, provides, members);
-
-  // Check if we're called Main
-  if(!def->main_allowed && ast_name(id) == stringtab("Main"))
-  {
-    ast_error(ast, "Main must be an actor");
-    return AST_ERROR;
-  }
-
-  if(!check_tribool(def->cap, defcap, def->desc, "default capability"))
-    return AST_ERROR;
-
-  // Check referenced traits
-  if(!check_traits(provides))
-    return AST_ERROR;
-
-  // Check for illegal members
-  if(!check_members(members, entity_def_index))
-    return AST_ERROR;
-
-  return AST_OK;
-}
-
-
-static ast_result_t parse_fix_type_alias(ast_t* ast)
-{
-  // Check if we're called Main
-  if(ast_name(ast_child(ast)) == stringtab("Main"))
-  {
-    ast_error(ast, "Main must be an actor");
-    return AST_ERROR;
-  }
-
-  return AST_OK;
-}
-
-
-static ast_result_t parse_fix_structural(ast_t* ast)
-{
-  assert(ast != NULL);
-
-  const entity_def_t* def = &_entity_def[DEF_STRUCT];
-  AST_GET_CHILDREN(ast, members, defcap);
-
-  if(!check_tribool(def->cap, defcap, def->desc, "default capability"))
-    return AST_ERROR;
-
-  // Check for illegal members
-  if(!check_members(members, DEF_STRUCT))
-    return AST_ERROR;
-
-  return AST_OK;
-}
-
-
-// TODO(andy): This should be moved to a later pass. It's pointless checking
-// the types of the left and right children until type aliases have been
-// resolved
-/*
-static bool check_arrow_left(ast_t* ast)
-{
-  assert(ast != NULL);
-
-  switch(ast_id(ast))
-  {
-    case TK_UNIONTYPE:
-    case TK_ISECTTYPE:
-    case TK_TUPLETYPE:
-      ast_error(ast, "can't use a type expression as a viewpoint");
-      return false;
-
-    case TK_NOMINAL:
-    {
-      AST_GET_CHILDREN(ast, ignore0, ignore1, ignore2, cap, ephemeral);
-
-      if(!check_tribool(tb_no, cap, "viewpoint", "capability"))
-        return false;
-
-      if(!check_tribool(tb_no, ephemeral, "viewpoint", "ephemeral type"))
-        return false;
-
-      return true;
-    }
-
-    case TK_STRUCTURAL:
-      ast_error(ast, "can't use a structural type as a viewpoint");
-      return false;
-
-    case TK_THISTYPE:
-      return true;
-
-    default:
-      assert(0);
-      return false;
-  }
-}
-
-
-static bool check_arrow_right(ast_t* ast)
-{
-  assert(ast != NULL);
-
-  switch(ast_id(ast))
-  {
-    case TK_UNIONTYPE:
-    case TK_ISECTTYPE:
-    case TK_TUPLETYPE:
-      ast_error(ast, "can't use a type expression in a viewpoint");
-      return false;
-
-    case TK_NOMINAL:
-    case TK_STRUCTURAL:
-    case TK_ARROW:
-      return true;
-
-    case TK_THISTYPE:
-      ast_error(ast, "can't use 'this' in a viewpoint");
-      return false;
-
-    default:
-      assert(0);
-      return false;
-  }
-}
-
-
-static ast_result_t parse_fix_arrow(ast_t* ast)
-{
-  assert(ast != NULL);
-  AST_GET_CHILDREN(ast, left, right);
-
-  if(!check_arrow_left(left) || !check_arrow_right(right))
-    return AST_ERROR;
-
-  return AST_OK;
-}
-*/
-
-
-static ast_result_t parse_fix_thistype(ast_t* ast)
-{
-  assert(ast != NULL);
-  ast_t* parent = ast_parent(ast);
-  assert(parent != NULL);
-
-  if(ast_id(parent) != TK_ARROW)
-  {
-    ast_error(ast, "in a type, 'this' can only be used as a viewpoint");
-    return AST_ERROR;
-  }
-
-  if(ast_enclosing_method(ast) == NULL)
-  {
-    ast_error(ast, "can only use 'this' for a viewpoint in a method");
-    return AST_ERROR;
-  }
-
-  return AST_OK;
-}
-
-
-static ast_result_t parse_fix_ephemeral(ast_t* ast)
-{
-  assert(ast != NULL);
-
-  // TODO(andy): This allows some illegal cases through, eg ephemeral argument
-  // of a function within a structural, where that whole structural is a return
-  // type of a function
-  if(ast_enclosing_method_type(ast) == NULL)
-  {
-    ast_error(ast,
-      "ephemeral types can only appear in function return types");
-    return AST_ERROR;
-  }
-
-  return AST_OK;
-}
-
-
-static ast_result_t parse_fix_bang(ast_t* ast)
-{
-  // TODO: syntactic sugar for partial application
-  /*
-  a!method(b, c)
-
-  {
-    var $0: Receiver method_cap = a
-    var $1: Param1 = b
-    var $2: Param2 = c
-
-    fun cap apply(remaining args on method): method_result =>
-      $0.method($1, $2, remaining args on method)
-  } cap ^
-
-  cap
-    never tag (need to read our receiver)
-    never iso or trn (but can recover)
-    val: ParamX val or tag, method_cap val or tag
-    box: val <: ParamX, val <: method_cap
-    ref: otherwise
-  */
-  return AST_OK;
-}
-
-
-static ast_result_t parse_fix_match(ast_t* ast)
-{
-  assert(ast != NULL);
-
-  // The last case must have a body
-  ast_t* cases = ast_childidx(ast, 1);
-  assert(cases != NULL);
-  assert(ast_id(cases) == TK_CASES);
-
-  ast_t* case_ast = ast_child(cases);
-
-  if(case_ast == NULL)  // There are no bodies
-    return AST_OK;
-
-  while(ast_sibling(case_ast) != NULL)
-    case_ast = ast_sibling(case_ast);
-
-  ast_t* body = ast_childidx(case_ast, 3);
-
-  if(ast_id(body) == TK_NONE)
-  {
-    ast_error(case_ast, "Last case in match must have a body");
-    return AST_ERROR;
-  }
-
-  return AST_OK;
-}
-
-
-static ast_result_t parse_fix_ffi(ast_t* ast)
-{
-  assert(ast != NULL);
-  AST_GET_CHILDREN(ast, id, typeargs, args);
-
-  if(ast_child(typeargs) == NULL || ast_childidx(typeargs, 1) != NULL)
-  {
-    ast_error(typeargs, "FFI calls must specify a single return type");
-    return AST_ERROR;
-  }
-
-  return AST_OK;
-}
-
-
-<<<<<<< HEAD
-static bool is_expr_infix(token_id id)
-{
-  switch(id)
-  {
-    case TK_AND:
-    case TK_OR:
-    case TK_XOR:
-    case TK_PLUS:
-    case TK_MINUS:
-    case TK_MULTIPLY:
-    case TK_DIVIDE:
-    case TK_MOD:
-    case TK_LSHIFT:
-    case TK_RSHIFT:
-    case TK_IS:
-    case TK_ISNT:
-    case TK_EQ:
-    case TK_NE:
-    case TK_LT:
-    case TK_LE:
-    case TK_GE:
-    case TK_GT:
-      return true;
-
-    default:
-      return false;
-  }
-}
-
-
-static ast_result_t parse_fix_infix_expr(ast_t* ast)
-{
-  assert(ast != NULL);
-  AST_GET_CHILDREN(ast, left, right);
-
-  token_id op = ast_id(ast);
-
-  assert(left != NULL);
-  token_id left_op = ast_id(left);
-  bool left_clash = (left_op != op) && is_expr_infix(left_op);
-
-  assert(right != NULL);
-  token_id right_op = ast_id(right);
-  bool right_clash = (right_op != op) && is_expr_infix(right_op);
-
-  if(left_clash || right_clash)
-  {
-    ast_error(ast,
-      "Operator precedence is not supported. Parentheses required.");
-=======
-static ast_result_t parse_fix_consume(ast_t* ast)
-{
-  AST_GET_CHILDREN(ast, term);
-
-  if(ast_id(term) != TK_REFERENCE)
-  {
-    ast_error(term, "Consume expressions must specify a single identifier");
->>>>>>> d16a850b
-    return AST_ERROR;
-  }
-
-  return AST_OK;
-}
-
-
-ast_result_t pass_parse_fix(ast_t** astp)
-{
-  assert(astp != NULL);
-  ast_t* ast = *astp;
-  assert(ast != NULL);
-
-  switch(ast_id(ast))
-  {
-    case TK_TYPE:       return parse_fix_type_alias(ast);
-    case TK_PRIMITIVE:  return parse_fix_entity(ast, DEF_PRIMITIVE);
-    case TK_CLASS:      return parse_fix_entity(ast, DEF_CLASS);
-    case TK_ACTOR:      return parse_fix_entity(ast, DEF_ACTOR);
-    case TK_TRAIT:      return parse_fix_entity(ast, DEF_TRAIT);
-    case TK_STRUCTURAL: return parse_fix_structural(ast);
-    case TK_THISTYPE:   return parse_fix_thistype(ast);
-    case TK_HAT:        return parse_fix_ephemeral(ast);
-    case TK_BANG:       return parse_fix_bang(ast);
-    case TK_MATCH:      return parse_fix_match(ast);
-    case TK_AT:         return parse_fix_ffi(ast);
-<<<<<<< HEAD
-    default: break;
-=======
-    case TK_CONSUME:    return parse_fix_consume(ast);
-    default:            return AST_OK;
->>>>>>> d16a850b
-  }
-
-  if(is_expr_infix(ast_id(ast)))
-    return parse_fix_infix_expr(ast);
-
-  return AST_OK;
-}+#include "parsefix.h"
+#include "../ast/token.h"
+#include "../pkg/package.h"
+#include "../type/assemble.h"
+#include "../ds/stringtab.h"
+#include <assert.h>
+
+
+#define DEF_CLASS 0
+#define DEF_ACTOR 1
+#define DEF_PRIMITIVE 2
+#define DEF_TRAIT 3
+#define DEF_STRUCT 4
+#define DEF_ENTITY_COUNT 5
+
+#define DEF_FUN 0
+#define DEF_BE 5
+#define DEF_NEW 10
+#define DEF_METHOD_COUNT 15
+
+
+typedef enum tribool_t
+{
+  tb_no,
+  tb_opt,
+  tb_yes
+} tribool_t;
+
+typedef struct entity_def_t
+{
+  const char* desc;
+  bool main_allowed;
+  bool field_allowed;
+  tribool_t cap;
+  bool field;
+} entity_def_t;
+
+// Index by DEF_<ENTITY>
+static const entity_def_t _entity_def[DEF_ENTITY_COUNT] =
+{ //                   Main   field  cap
+  { "class",           false, true,  tb_opt },
+  { "actor",           true,  true,  tb_no  },
+  { "data type",       false, false, tb_no  },
+  { "trait",           false, false, tb_opt },
+  { "structural type", false, false, tb_opt }
+};
+
+
+typedef struct method_def_t
+{
+  const char* desc;
+  bool allowed;
+  tribool_t cap;
+  tribool_t name;
+  tribool_t return_type;
+  tribool_t error;
+  tribool_t body;
+} method_def_t;
+
+// Index by DEF_<ENTITY> + DEF_<METHOD>
+static const method_def_t _method_def[DEF_METHOD_COUNT] =
+{ //                         allowed cap     name    return  error   body
+  { "class function",         true,  tb_yes, tb_opt, tb_opt, tb_opt, tb_yes },
+  { "actor function",         true,  tb_yes, tb_opt, tb_opt, tb_opt, tb_yes },
+  { "data type function",     true,  tb_yes, tb_opt, tb_opt, tb_opt, tb_yes },
+  { "trait function",         true,  tb_yes, tb_opt, tb_opt, tb_opt, tb_opt },
+  { "structural function",    true,  tb_yes, tb_opt, tb_opt, tb_opt, tb_no  },
+  { "class behaviour",        false },
+  { "actor behaviour",        true,  tb_no,  tb_yes, tb_no,  tb_no,  tb_yes },
+  { "data type behaviour",    false },
+  { "trait behaviour",        true,  tb_no,  tb_yes, tb_no,  tb_no,  tb_opt },
+  { "structural behaviour",   true,  tb_no,  tb_opt, tb_no,  tb_no,  tb_no  },
+  { "class constructor",      true,  tb_no,  tb_opt, tb_no,  tb_opt, tb_opt },
+  { "actor constructor",      true,  tb_no,  tb_opt, tb_no,  tb_no,  tb_opt },
+  { "data type constructor",  false },
+  { "trait constructor",      false },
+  { "structural constructor", false }
+};
+
+
+/*
+static bool typecheck_main(ast_t* ast)
+{
+  // TODO: check create exists, takes no type params and has correct sig (Env->None)
+  const char* m = stringtab("Main");
+  AST_GET_CHILDREN(ast, id, typeparams);
+
+  if(ast_name(id) != m)
+    return true;
+
+  if(ast_id(ast) != TK_ACTOR) // Now checked elsewhere
+  {
+    ast_error(ast, "Main must be an actor");
+    return false;
+  }
+
+  if(ast_id(typeparams) != TK_NONE) // Not currently checked
+  {
+    ast_error(ast, "Main cannot have type parameters");
+    return false;
+  }
+
+  return true;
+}
+*/
+
+
+static bool check_traits(ast_t* traits)
+{
+  assert(traits != NULL);
+  ast_t* trait = ast_child(traits);
+
+  while(trait != NULL)
+  {
+    if(ast_id(trait) != TK_NOMINAL)
+    {
+      ast_error(trait, "traits must be nominal types");
+      return false;
+    }
+
+    AST_GET_CHILDREN(trait, ignore0, ignore1, ignore2, cap, ephemeral);
+
+    if(ast_id(cap) != TK_NONE)
+    {
+      ast_error(cap, "can't specify a capability on a trait");
+      return false;
+    }
+
+    if(ast_id(ephemeral) != TK_NONE)
+    {
+      ast_error(ephemeral, "a trait can't be ephemeral");
+      return false;
+    }
+
+    trait = ast_sibling(trait);
+  }
+
+  return true;
+}
+
+
+// Check one specific part of a method or entity
+static bool check_tribool(tribool_t allowed, ast_t* actual,
+  const char* context, const char* part_desc)
+{
+  assert(actual != NULL);
+  assert(context != NULL);
+  assert(part_desc != NULL);
+
+  if(allowed == tb_no && ast_id(actual) != TK_NONE)
+  {
+    ast_error(actual, "%s cannot specify %s", context, part_desc);
+    return false;
+  }
+
+  if(allowed == tb_yes && ast_id(actual) == TK_NONE)
+  {
+    ast_error(actual, "%s must specify %s", context, part_desc);
+    return false;
+  }
+
+  return true;
+}
+
+
+// Check whether the given method has any illegal parts
+static bool check_method(ast_t* ast, int method_def_index)
+{
+  assert(ast != NULL);
+  assert(method_def_index >= 0 && method_def_index < DEF_METHOD_COUNT);
+
+  const method_def_t* def = &_method_def[method_def_index];
+
+  if(!def->allowed)
+  {
+    ast_error(ast, "%ss are not allowed", def->desc);
+    return false;
+  }
+
+  AST_GET_CHILDREN(ast, cap, id, ignore0, ignore1, return_type, error, body);
+
+  if(!check_tribool(def->cap, cap, def->desc, "receiver capability"))
+    return false;
+
+  if(ast_id(cap) == TK_ISO || ast_id(cap) == TK_TRN)
+  {
+    ast_error(cap, "receiver capability must not be iso or trn");
+    return false;
+  }
+
+  if(!check_tribool(def->name, id, def->desc, "name"))
+    return false;
+
+  if(!check_tribool(def->return_type, return_type, def->desc, "return type"))
+    return false;
+
+  if(!check_tribool(def->error, error, def->desc, "?"))
+    return false;
+
+  if(!check_tribool(def->body, body, def->desc, "body"))
+    return false;
+
+  return true;
+}
+
+
+// Check whether the given entity members are legal in their entity
+static bool check_members(ast_t* members, int entity_def_index)
+{
+  assert(members != NULL);
+  assert(entity_def_index >= 0 && entity_def_index < DEF_ENTITY_COUNT);
+
+  const entity_def_t* def = &_entity_def[entity_def_index];
+  ast_t* member = ast_child(members);
+
+  while(member != NULL)
+  {
+    switch(ast_id(member))
+    {
+      case TK_FLET:
+      case TK_FVAR:
+        if(!def->field_allowed)
+        {
+          ast_error(member, "Can't have fields in %s", def->desc);
+          return false;
+        }
+        break;
+
+      case TK_NEW:
+        if(!check_method(member, entity_def_index + DEF_NEW))
+          return false;
+        break;
+
+      case TK_BE:
+        if(!check_method(member, entity_def_index + DEF_BE))
+          return false;
+        break;
+
+      case TK_FUN:
+        if(!check_method(member, entity_def_index + DEF_FUN))
+          return false;
+        break;
+
+      default:
+        assert(0);
+        return false;
+    }
+
+    member = ast_sibling(member);
+  }
+
+  return true;
+}
+
+
+// Check whether the given entity has illegal parts
+static ast_result_t parse_fix_entity(ast_t* ast, int entity_def_index)
+{
+  assert(ast != NULL);
+  assert(entity_def_index >= 0 && entity_def_index < DEF_ENTITY_COUNT);
+
+  const entity_def_t* def = &_entity_def[entity_def_index];
+  AST_GET_CHILDREN(ast, id, typeparams, defcap, provides, members);
+
+  // Check if we're called Main
+  if(!def->main_allowed && ast_name(id) == stringtab("Main"))
+  {
+    ast_error(ast, "Main must be an actor");
+    return AST_ERROR;
+  }
+
+  if(!check_tribool(def->cap, defcap, def->desc, "default capability"))
+    return AST_ERROR;
+
+  // Check referenced traits
+  if(!check_traits(provides))
+    return AST_ERROR;
+
+  // Check for illegal members
+  if(!check_members(members, entity_def_index))
+    return AST_ERROR;
+
+  return AST_OK;
+}
+
+
+static ast_result_t parse_fix_type_alias(ast_t* ast)
+{
+  // Check if we're called Main
+  if(ast_name(ast_child(ast)) == stringtab("Main"))
+  {
+    ast_error(ast, "Main must be an actor");
+    return AST_ERROR;
+  }
+
+  return AST_OK;
+}
+
+
+static ast_result_t parse_fix_structural(ast_t* ast)
+{
+  assert(ast != NULL);
+
+  const entity_def_t* def = &_entity_def[DEF_STRUCT];
+  AST_GET_CHILDREN(ast, members, defcap);
+
+  if(!check_tribool(def->cap, defcap, def->desc, "default capability"))
+    return AST_ERROR;
+
+  // Check for illegal members
+  if(!check_members(members, DEF_STRUCT))
+    return AST_ERROR;
+
+  return AST_OK;
+}
+
+
+// TODO(andy): This should be moved to a later pass. It's pointless checking
+// the types of the left and right children until type aliases have been
+// resolved
+/*
+static bool check_arrow_left(ast_t* ast)
+{
+  assert(ast != NULL);
+
+  switch(ast_id(ast))
+  {
+    case TK_UNIONTYPE:
+    case TK_ISECTTYPE:
+    case TK_TUPLETYPE:
+      ast_error(ast, "can't use a type expression as a viewpoint");
+      return false;
+
+    case TK_NOMINAL:
+    {
+      AST_GET_CHILDREN(ast, ignore0, ignore1, ignore2, cap, ephemeral);
+
+      if(!check_tribool(tb_no, cap, "viewpoint", "capability"))
+        return false;
+
+      if(!check_tribool(tb_no, ephemeral, "viewpoint", "ephemeral type"))
+        return false;
+
+      return true;
+    }
+
+    case TK_STRUCTURAL:
+      ast_error(ast, "can't use a structural type as a viewpoint");
+      return false;
+
+    case TK_THISTYPE:
+      return true;
+
+    default:
+      assert(0);
+      return false;
+  }
+}
+
+
+static bool check_arrow_right(ast_t* ast)
+{
+  assert(ast != NULL);
+
+  switch(ast_id(ast))
+  {
+    case TK_UNIONTYPE:
+    case TK_ISECTTYPE:
+    case TK_TUPLETYPE:
+      ast_error(ast, "can't use a type expression in a viewpoint");
+      return false;
+
+    case TK_NOMINAL:
+    case TK_STRUCTURAL:
+    case TK_ARROW:
+      return true;
+
+    case TK_THISTYPE:
+      ast_error(ast, "can't use 'this' in a viewpoint");
+      return false;
+
+    default:
+      assert(0);
+      return false;
+  }
+}
+
+
+static ast_result_t parse_fix_arrow(ast_t* ast)
+{
+  assert(ast != NULL);
+  AST_GET_CHILDREN(ast, left, right);
+
+  if(!check_arrow_left(left) || !check_arrow_right(right))
+    return AST_ERROR;
+
+  return AST_OK;
+}
+*/
+
+
+static ast_result_t parse_fix_thistype(ast_t* ast)
+{
+  assert(ast != NULL);
+  ast_t* parent = ast_parent(ast);
+  assert(parent != NULL);
+
+  if(ast_id(parent) != TK_ARROW)
+  {
+    ast_error(ast, "in a type, 'this' can only be used as a viewpoint");
+    return AST_ERROR;
+  }
+
+  if(ast_enclosing_method(ast) == NULL)
+  {
+    ast_error(ast, "can only use 'this' for a viewpoint in a method");
+    return AST_ERROR;
+  }
+
+  return AST_OK;
+}
+
+
+static ast_result_t parse_fix_ephemeral(ast_t* ast)
+{
+  assert(ast != NULL);
+
+  // TODO(andy): This allows some illegal cases through, eg ephemeral argument
+  // of a function within a structural, where that whole structural is a return
+  // type of a function
+  if(ast_enclosing_method_type(ast) == NULL)
+  {
+    ast_error(ast,
+      "ephemeral types can only appear in function return types");
+    return AST_ERROR;
+  }
+
+  return AST_OK;
+}
+
+
+static ast_result_t parse_fix_bang(ast_t* ast)
+{
+  // TODO: syntactic sugar for partial application
+  /*
+  a!method(b, c)
+
+  {
+    var $0: Receiver method_cap = a
+    var $1: Param1 = b
+    var $2: Param2 = c
+
+    fun cap apply(remaining args on method): method_result =>
+      $0.method($1, $2, remaining args on method)
+  } cap ^
+
+  cap
+    never tag (need to read our receiver)
+    never iso or trn (but can recover)
+    val: ParamX val or tag, method_cap val or tag
+    box: val <: ParamX, val <: method_cap
+    ref: otherwise
+  */
+  return AST_OK;
+}
+
+
+static ast_result_t parse_fix_match(ast_t* ast)
+{
+  assert(ast != NULL);
+
+  // The last case must have a body
+  ast_t* cases = ast_childidx(ast, 1);
+  assert(cases != NULL);
+  assert(ast_id(cases) == TK_CASES);
+
+  ast_t* case_ast = ast_child(cases);
+
+  if(case_ast == NULL)  // There are no bodies
+    return AST_OK;
+
+  while(ast_sibling(case_ast) != NULL)
+    case_ast = ast_sibling(case_ast);
+
+  ast_t* body = ast_childidx(case_ast, 3);
+
+  if(ast_id(body) == TK_NONE)
+  {
+    ast_error(case_ast, "Last case in match must have a body");
+    return AST_ERROR;
+  }
+
+  return AST_OK;
+}
+
+
+static ast_result_t parse_fix_ffi(ast_t* ast)
+{
+  assert(ast != NULL);
+  AST_GET_CHILDREN(ast, id, typeargs, args);
+
+  if(ast_child(typeargs) == NULL || ast_childidx(typeargs, 1) != NULL)
+  {
+    ast_error(typeargs, "FFI calls must specify a single return type");
+    return AST_ERROR;
+  }
+
+  return AST_OK;
+}
+
+
+static bool is_expr_infix(token_id id)
+{
+  switch(id)
+  {
+    case TK_AND:
+    case TK_OR:
+    case TK_XOR:
+    case TK_PLUS:
+    case TK_MINUS:
+    case TK_MULTIPLY:
+    case TK_DIVIDE:
+    case TK_MOD:
+    case TK_LSHIFT:
+    case TK_RSHIFT:
+    case TK_IS:
+    case TK_ISNT:
+    case TK_EQ:
+    case TK_NE:
+    case TK_LT:
+    case TK_LE:
+    case TK_GE:
+    case TK_GT:
+      return true;
+
+    default:
+      return false;
+  }
+}
+
+
+static ast_result_t parse_fix_infix_expr(ast_t* ast)
+{
+  assert(ast != NULL);
+  AST_GET_CHILDREN(ast, left, right);
+
+  token_id op = ast_id(ast);
+
+  assert(left != NULL);
+  token_id left_op = ast_id(left);
+  bool left_clash = (left_op != op) && is_expr_infix(left_op);
+
+  assert(right != NULL);
+  token_id right_op = ast_id(right);
+  bool right_clash = (right_op != op) && is_expr_infix(right_op);
+
+  if(left_clash || right_clash)
+  {
+    ast_error(ast,
+      "Operator precedence is not supported. Parentheses required.");
+    return AST_ERROR;
+  }
+
+  return AST_OK;
+}
+
+
+static ast_result_t parse_fix_consume(ast_t* ast)
+{
+  AST_GET_CHILDREN(ast, term);
+
+  if(ast_id(term) != TK_REFERENCE)
+  {
+    ast_error(term, "Consume expressions must specify a single identifier");
+    return AST_ERROR;
+  }
+
+  return AST_OK;
+}
+
+
+ast_result_t pass_parse_fix(ast_t** astp)
+{
+  assert(astp != NULL);
+  ast_t* ast = *astp;
+  assert(ast != NULL);
+
+  switch(ast_id(ast))
+  {
+    case TK_TYPE:       return parse_fix_type_alias(ast);
+    case TK_PRIMITIVE:  return parse_fix_entity(ast, DEF_PRIMITIVE);
+    case TK_CLASS:      return parse_fix_entity(ast, DEF_CLASS);
+    case TK_ACTOR:      return parse_fix_entity(ast, DEF_ACTOR);
+    case TK_TRAIT:      return parse_fix_entity(ast, DEF_TRAIT);
+    case TK_STRUCTURAL: return parse_fix_structural(ast);
+    case TK_THISTYPE:   return parse_fix_thistype(ast);
+    case TK_HAT:        return parse_fix_ephemeral(ast);
+    case TK_BANG:       return parse_fix_bang(ast);
+    case TK_MATCH:      return parse_fix_match(ast);
+    case TK_AT:         return parse_fix_ffi(ast);
+    case TK_CONSUME:    return parse_fix_consume(ast);
+    default: break;
+  }
+
+  if(is_expr_infix(ast_id(ast)))
+    return parse_fix_infix_expr(ast);
+
+  return AST_OK;
+}