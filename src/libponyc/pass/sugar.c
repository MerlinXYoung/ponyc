--- conflicted
+++ resolved
@@ -267,13 +267,8 @@
     ast_replace(&result, type);
   }
 
-<<<<<<< HEAD
-  // If the return type is None, add a None at the end of the body, if any.
-  if(is_none(result) && ast_child(body) != NULL)
-=======
   // If the return type is None, add a None at the end of the body.
   if(is_none(result) && (ast_id(body) != TK_NONE))
->>>>>>> 8fef2ac9
   {
     BUILD(ref, body, NODE(TK_REFERENCE, ID("None")));
     ast_append(body, ref);
@@ -435,8 +430,8 @@
   // We are of the form:  x(y) = z
   // Replace us with:     x.update(y where value = z)
   AST_EXTRACT_CHILDREN(call, positional, named, expr);
-
-  // If there are no named arguments yet, named will be a TK_NONE
+
+  // If there are no named arguments yet, named will be a TK_NONE
   ast_setid(named, TK_NAMEDARGS);
 
   // Embed the value in a SEQ
