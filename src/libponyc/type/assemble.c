#include "assemble.h"
#include "assemble.h"
#include "subtype.h"
#include "lookup.h"
<<<<<<< HEAD
#include "../ast/token.h"
=======
#include "../pass/names.h"
>>>>>>> 438d0767
#include <assert.h>

static ast_t* type_base(ast_t* from, const char* package, const char* name)
{
  ast_t* ast = ast_from(from, TK_NOMINAL);
  ast_add(ast, ast_from(from, TK_NONE)); // ephemerality
  ast_add(ast, ast_from(from, TK_NONE)); // capability
  ast_add(ast, ast_from(from, TK_NONE)); // typeargs
  ast_add(ast, ast_from_string(from, name)); // name
  ast_add(ast, ast_from_string(from, package));

  return ast;
}

ast_t* type_builtin(ast_t* from, const char* name)
{
  ast_t* ast = type_base(from, NULL, name);

  if(!names_nominal(from, &ast))
  {
    ast_error(from, "unable to validate '%s'", name);
    ast_free(ast);
    return NULL;
  }

  return ast;
}

ast_t* type_sugar(ast_t* from, const char* package, const char* name)
{
  return type_base(from, package, name);
}

ast_t* type_union(ast_t* l_type, ast_t* r_type)
{
  if(l_type == NULL)
    return r_type;

  if(r_type == NULL)
    return l_type;

  if(is_subtype(l_type, r_type))
    return r_type;

  if(is_subtype(r_type, l_type))
    return l_type;

  ast_t* type = ast_from(l_type, TK_UNIONTYPE);
  ast_add(type, r_type);
  ast_add(type, l_type);

  return type;
}

ast_t* type_for_this(ast_t* ast, token_id cap, bool ephemeral)
{
  ast_t* def = ast_enclosing_type(ast);
  assert(def != NULL);

  ast_t* id = ast_child(def);
  ast_t* typeparams = ast_sibling(id);
  const char* name = ast_name(id);

  ast_t* nominal = ast_from(ast, TK_NOMINAL);
  ast_add(nominal, ast_from(ast, ephemeral ? TK_HAT : TK_NONE));

  if(cap == TK_BOX)
    ast_add(nominal, ast_from(ast, TK_REF));
  else
    ast_add(nominal, ast_from(ast, cap));

  if(ast_id(typeparams) == TK_TYPEPARAMS)
  {
    ast_t* typeparam = ast_child(typeparams);
    ast_t* typeargs = ast_from(ast, TK_TYPEARGS);
    ast_add(nominal, typeargs);

    while(typeparam != NULL)
    {
      ast_t* typeparam_id = ast_child(typeparam);
      ast_t* typearg = type_sugar(ast, NULL, ast_name(typeparam_id));
      ast_append(typeargs, typearg);

      typeparam = ast_sibling(typeparam);
    }
  } else {
    ast_add(nominal, ast_from(ast, TK_NONE)); // empty typeargs
  }

  ast_add(nominal, ast_from_string(ast, name));
  ast_add(nominal, ast_from(ast, TK_NONE));

  if(cap != TK_BOX)
    return nominal;

  ast_t* arrow = ast_from(ast, TK_ARROW);
  ast_add(arrow, nominal);
  ast_add(arrow, ast_from(ast, TK_THISTYPE));
  return arrow;
}

ast_t* type_for_fun(ast_t* ast)
{
  ast_t* cap = ast_child(ast);
  ast_t* name = ast_sibling(cap);
  ast_t* typeparams = ast_sibling(name);
  ast_t* params = ast_sibling(typeparams);
  ast_t* result = ast_sibling(params);

  ast_t* fun = ast_from(ast, TK_FUNTYPE);
  ast_add(fun, result);
  ast_add(fun, params);
  ast_add(fun, typeparams);
  ast_add(fun, cap);

  return fun;
}

bool type_for_idseq(ast_t* idseq, ast_t* type)
{
  assert(ast_id(idseq) == TK_IDSEQ);
  ast_t* id = ast_child(idseq);

  if(ast_sibling(id) == NULL)
  {
    ast_settype(id, type);
    return true;
  }

  if(ast_id(type) != TK_TUPLETYPE)
  {
    ast_error(type, "must specify a tuple type for multiple identifiers");
    return false;
  }

  int index = 0;

  while(id != NULL)
  {
    ast_t* t = lookup_tuple(type, index);

    if(t == NULL)
    {
      ast_error(type, "not enough types specified");
      return false;
    }

    ast_settype(id, t);
    id = ast_sibling(id);
    index++;
  }

  if(lookup_tuple(type, index) != NULL)
  {
    ast_error(type, "too many types specified");
    return false;
  }

  return true;
}<|MERGE_RESOLUTION|>--- conflicted
+++ resolved
@@ -2,11 +2,8 @@
 #include "assemble.h"
 #include "subtype.h"
 #include "lookup.h"
-<<<<<<< HEAD
 #include "../ast/token.h"
-=======
 #include "../pass/names.h"
->>>>>>> 438d0767
 #include <assert.h>
 
 static ast_t* type_base(ast_t* from, const char* package, const char* name)
