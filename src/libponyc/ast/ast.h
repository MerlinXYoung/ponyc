#ifndef AST_H
#define AST_H

#include <stdbool.h>
#include <stddef.h>
#include "token.h"
#include "symtab.h"

#include "../platform/platform.h"

/*

PROGRAM: {PACKAGE}
symtab: path -> PACKAGE

PACKAGE: {MODULE}
data: package_t
symtab: ID -> TYPE | TRAIT | CLASS | ACTOR

MODULE: {USE} {TYPE | TRAIT | CLASS | ACTOR}
data: source
symtab: ID -> PACKAGE | TYPE | TRAIT | CLASS | ACTOR

USE: PATH [ID]

TYPE: ID [TYPEPARAMS] NONE [TYPES] MEMBERS
DATA: ID [TYPEPARAMS] cap [TYPES] MEMBERS
TRAIT: ID [TYPEPARAMS] cap [TYPES] MEMBERS
CLASS: ID [TYPEPARAMS] cap [TYPES] MEMBERS
ACTOR: ID [TYPEPARAMS] NONE [TYPES] MEMBERS
data: typechecking state
symtab: ID -> TYPEPARAM | FVAR | FVAL | NEW | FUN | BE

MEMBERS: {FVAR | FLET | NEW | FUN | BE}

FVAR: ID [type] [SEQ]
FLET: ID [type] [SEQ]

NEW: NONE ID [TYPEPARAMS] [PARAMS | TYPES] NONE [QUESTION] [SEQ]
BE: NONE ID [TYPEPARAMS] [PARAMS | TYPES] NONE NONE [SEQ]
FUN: cap ID [TYPEPARAMS] [PARAMS | TYPES] [type] [QUESTION] [SEQ]
data: trait method body came from (NULL for none)
data: during codegen, holds the LLVMBasicBlockRef for the except_block if the
  function or constructor can error out
symtab: ID -> TYPEPARAM | PARAM

TYPEPARAMS: {TYPEPARAM}

TYPEPARAM: ID [type] [type]

TYPES: {type}

type: (UNIONTYPE | ISECTTYPE | TUPLETYPE | NOMINAL | STRUCTURAL | THISTYPE |
  ARROW | TYPEPARAMREF)
cap: (ISO | TRN | REF | VAL | BOX | TAG)

ARROW: type type
UNIONTYPE: {type}
ISECTTYPE: {type}
TUPLETYPE: {type}
TYPEPARAMREF: ID [cap] [HAT]

NOMINAL: [ID] ID [TYPEARGS] cap [HAT]
data: definition

STRUCTURAL: MEMBERS cap [HAT]
symtab: ID -> NEW | FUN | BE

FUNTYPE: [TYPEPARAMS] [TYPES] type

TYPEARGS: {type}

PARAMS: {PARAM}

PARAM: ID type [SEQ]

IDSEQ: {ID}

SEQ: {expr}
symtab: ID -> VAR | VAL

RAWSEQ: {expr}

expr
----
data: during type checking, whether the expr can error or not

term: local | prefix | postfix | control | infix

CONTINUE

ERROR

BREAK: infix

RETURN: infix

infix
-----
MULTIPLY term term
DIVIDE term term
MOD term term
PLUS term term
MINUS term term
LSHIFT term term
RSHIFT term term
LT term term
LE term term
GE term term
GT term term
EQ term term
NE term term
IS term term
ISNT term term
AND term term
XOR term term
OR term term
ASSIGN term term

local
-----
VAR: IDSEQ [type]
LET: IDSEQ [type]

prefix
------
CONSUME: term
RECOVER: term
NOT: term
MINUS: term

postfix
-------
atom
DOT postfix (ID | INT)
BANG postfix INT
QUALIFY postfix TYPEARGS
CALL postfix [POSITIONALARGS] [NAMEDARGS]

control
-------
IF: RAWSEQ SEQ [SEQ]
symtab: ID -> VAR | VAL

MATCH: RAWSEQ CASES [SEQ]

CASES: {CASE}

CASE: [SEQ] [AS] [SEQ] [SEQ]
symtab: ID -> VAR | VAL

AS: IDSEQ type

WHILE: RAWSEQ SEQ [SEQ]
data: during codegen, holds the LLVMBasicBlockRef for the init_block
symtab: ID -> VAR | VAL

REPEAT: RAWSEQ SEQ
data: during codegen, holds the LLVMBasicBlockRef for the cond_block
symtab: ID -> VAR | VAL

FOR: IDSEQ [type] SEQ SEQ [SEQ]

TRY: SEQ [SEQ] [SEQ]
data: during codegen, holds the LLVMBasicBlockRef for the else_block
  the then_clause (index 2) holds the LLVMValueRef for the indirectbr
  instruction

atom
----
TUPLE: [POSITIONALARGS] [NAMEDARGS]

ARRAY: [POSITIONALARGS] [NAMEDARGS]

OBJECT: [TYPES] MEMBERS

POSITIONALARGS: {SEQ}

NAMEDARGS: {NAMEDARG}

NAMEDARG: term SEQ

THIS

ID
data: during codegen, holds the LLVMValueRef for the alloca

INT
FLOAT
STRING

*/

typedef enum
{
  AST_OK,
  AST_ERROR,
  AST_FATAL
} ast_result_t;

typedef enum
{
  AST_STATE_INITIAL = 0,
  AST_STATE_INPROGRESS,
  AST_STATE_DONE
} ast_state_t;

typedef struct ast_t ast_t;

ast_t* ast_new(token_t* t, token_id id);
ast_t* ast_blank(token_id id);
ast_t* ast_token(token_t* t);
ast_t* ast_from(ast_t* ast, token_id id);
ast_t* ast_from_string(ast_t* ast, const char* id);
ast_t* ast_dup(ast_t* ast);
void ast_scope(ast_t* ast);
bool ast_has_scope(ast_t* ast);
symtab_t* ast_get_symtab(ast_t* ast);
void ast_setid(ast_t* ast, token_id id);

token_id ast_id(ast_t* ast);
size_t ast_line(ast_t* ast);
size_t ast_pos(ast_t* ast);
void* ast_data(ast_t* ast);
void ast_setdata(ast_t* ast, void* data);
bool ast_canerror(ast_t* ast);
void ast_seterror(ast_t* ast);
void ast_inheriterror(ast_t* ast);
const char* ast_get_print(ast_t* ast);
const char* ast_name(ast_t* ast);
double ast_float(ast_t* ast);
size_t ast_int(ast_t* ast);
ast_t* ast_type(ast_t* ast);
void ast_settype(ast_t* ast, ast_t* type);

ast_t* ast_nearest(ast_t* ast, token_id id);
ast_t* ast_enclosing_type(ast_t* ast);
ast_t* ast_enclosing_method(ast_t* ast);
ast_t* ast_enclosing_method_type(ast_t* ast);
ast_t* ast_enclosing_method_body(ast_t* ast);
ast_t* ast_enclosing_loop(ast_t* ast);
ast_t* ast_enclosing_try(ast_t* ast, size_t* clause);
ast_t* ast_enclosing_constraint(ast_t* ast);

ast_t* ast_parent(ast_t* ast);
ast_t* ast_child(ast_t* ast);
ast_t* ast_childidx(ast_t* ast, size_t idx);
ast_t* ast_childlast(ast_t* ast);
size_t ast_childcount(ast_t* ast);
ast_t* ast_sibling(ast_t* ast);
ast_t* ast_previous(ast_t* ast);
size_t ast_index(ast_t* ast);

void* ast_get(ast_t* ast, const char* name);
bool ast_set(ast_t* ast, const char* name, void* value);
bool ast_merge(ast_t* dst, ast_t* src);
void ast_clear(ast_t* ast);

ast_t* ast_add(ast_t* parent, ast_t* child);
ast_t* ast_add_sibling(ast_t* older_sibling, ast_t* new_sibling);
ast_t* ast_pop(ast_t* ast);
ast_t* ast_append(ast_t* parent, ast_t* child);
void ast_swap(ast_t* prev, ast_t* next);
void ast_replace(ast_t** prev, ast_t* next);
void ast_reverse(ast_t* ast);
void ast_print(ast_t* ast, size_t width);
void ast_free(ast_t* ast);
void ast_free_unattached(ast_t* ast);

void ast_error(ast_t* ast, FORMAT_STRING(const char* fmt), ...) 
  __pony_format__(printf, 2, 3);

typedef ast_result_t (*ast_visit_t)(ast_t** astp);

ast_result_t ast_visit(ast_t** ast, ast_visit_t pre, ast_visit_t post);

// Foreach macro, will apply macro M to each of up to 16 other arguments
#define FOREACH(M, ...) \
  EXPAND(FE(__VA_ARGS__, M, M, M, M, M, M, M, M, M, M, M, M, M, M, M, M, \
    nop, nop, nop, nop, nop, nop, nop, nop, nop, nop, nop, nop, nop, nop, nop))
#define FE( \
  A0, A1, A2, A3, A4, A5, A6, A7, A8, A9, A10, A11, A12, A13, A14, A15, \
  M0, M1, M2, M3, M4, M5, M6, M7, M8, M9, M10, M11, M12, M13, M14, M15, ...) \
  M0(A0) M1(A1) M2(A2) M3(A3) M4(A4) M5(A5) M6(A6) \
  M7(A7) M8(A8) M9(A9) M10(A10) M11(A11) M12(A12) M13(A13) M14(A14) M15(A15)
#define nop(x)
<<<<<<< HEAD
=======
// We need this, because MSVC/MSVC++ treats __VA_ARGS__ as single argument if passed
// to another macro. LOL.
>>>>>>> 9aa6d9f7
#define EXPAND(x) x

typedef ast_t* ast_ptr_t; // Allows easier decalaration of locals
#define ADDR_AST(x) &x,

void ast_get_children(ast_t* parent, size_t child_count,
  ast_t*** out_children);

#define AST_GET_CHILDREN(parent, ...) \
  ast_ptr_t __VA_ARGS__; \
  AST_GET_CHILDREN_NO_DECL(parent, __VA_ARGS__)

#define AST_GET_CHILDREN_NO_DECL(parent, ...) \
  { \
    ast_t** children[] = { FOREACH(ADDR_AST, __VA_ARGS__) NULL }; \
    ast_get_children(parent, (sizeof(children) / sizeof(ast_t**)) - 1, \
      children); \
  }


void ast_extract_children(ast_t* parent, size_t child_count,
  ast_t*** out_children);

#define AST_EXTRACT_CHILDREN(parent, ...) \
  ast_ptr_t __VA_ARGS__; \
  { \
    ast_t** children[] = { FOREACH(ADDR_AST, __VA_ARGS__) NULL }; \
    ast_extract_children(parent, (sizeof(children)/sizeof(ast_t**)) - 1, \
      children); \
  }


// Macros for building ASTs
// TODO: Move these somewhere else?

/** The macros below allow for building arbitrarily complex ASTs with a simple,
 * S-expression like syntax.
 *
 * At the tope level there must be exactly one of:
 * BUILD      builds an AST and creates a variable in which to store it.
 * REPLACE    builds an AST with which it replaces the specified existing tree.
 *
 * Within these macros the following are used to build up the tree:
 * NODE       creates a node with a specified token ID and optionally children.
 * TREE       inserts an already built subtree.
 * ID         adds a TK_ID node with the given ID name.
 * NONE       is syntactic sugar to add a TK_NONE node.
 * AST_SCOPE  adds a symbol table to the enclosing node.
 */

/** Builds an AST to replace the specified existing tree.
 * A variable with the name given by var is defined and the created tree is
 * stored in it.
 * An existing node must be provided in existing, all created nodes are based
 * on this.
 */
#define BUILD(var, existing, ...) \
  ast_t* var; \
  { \
    ast_t* basis_ast = existing; \
    ast_t* parent = NULL; \
    ast_t* last_sibling = NULL; \
    ast_t* node = NULL; \
    __VA_ARGS__ \
    var = parent; \
  }

/** Builds an AST to replace the specified existing tree.
 * The provided existing must be an ast_t**.
 */
#define REPLACE(existing, ...) \
  { \
    ast_t* basis_ast = *existing; \
    ast_t* parent = NULL; \
    ast_t* last_sibling = NULL; \
    ast_t* node = NULL; \
    __VA_ARGS__ \
    ast_replace(existing, parent); \
  }


/** Add an existing subtree.
 * If the given tree is already part of another tree it will be copied
 * automatically. If it is a complete tree it will not.
 */
#define TREE(tree) \
  { \
    if(parent == NULL) parent = tree; \
    else if(last_sibling == NULL) last_sibling = ast_add(parent, tree); \
    else last_sibling = ast_add_sibling(last_sibling, tree); \
  }

/// Add a new node with the specified token ID and optionally children
#define NODE(id, ...) \
  { \
    node = ast_from(basis_ast, id); \
    TREE(node); \
    { \
      ast_t* parent = node; \
      ast_t* last_sibling = NULL; \
      ast_t* node = NULL; \
      __VA_ARGS__ \
      (void)parent; \
      (void)last_sibling; \
      (void)node; \
    } \
  }

/// Add a TK_NONE node with no children
#define NONE TREE(ast_from(basis_ast, TK_NONE));

/// Add a TK_ID node with the given ID name
#define ID(name) TREE(ast_from_string(basis_ast, name));

/// Add a symbol table to the enclosing node
#define AST_SCOPE ast_scope(parent);

#endif<|MERGE_RESOLUTION|>--- conflicted
+++ resolved
@@ -284,11 +284,8 @@
   M0(A0) M1(A1) M2(A2) M3(A3) M4(A4) M5(A5) M6(A6) \
   M7(A7) M8(A8) M9(A9) M10(A10) M11(A11) M12(A12) M13(A13) M14(A14) M15(A15)
 #define nop(x)
-<<<<<<< HEAD
-=======
 // We need this, because MSVC/MSVC++ treats __VA_ARGS__ as single argument if passed
 // to another macro. LOL.
->>>>>>> 9aa6d9f7
 #define EXPAND(x) x
 
 typedef ast_t* ast_ptr_t; // Allows easier decalaration of locals
